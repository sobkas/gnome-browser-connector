/*
    Gnome-shell integration for Chrome
    Copyright (C) 2016  Yuri Konotopov <ykonotopov@gmail.com>

    This program is free software: you can redistribute it and/or modify
    it under the terms of the GNU General Public License as published by
    the Free Software Foundation, either version 3 of the License, or
    (at your option) any later version.
 */

chrome.runtime.onInstalled.addListener(function(details) {
	var version = chrome.runtime.getManifest().version;

	if(details.reason == chrome.runtime.OnInstalledReason.UPDATE && details.previousVersion != version)
	{
		chrome.storage.sync.get(DEFAULT_OPTIONS, function (options) {
			if(options.showReleaseNotes)
			{
				chrome.tabs.create({
					url: 'https://github.com/nE0sIghT/chrome-gnome-shell/releases/tag/v' + version,
					active: true
				});
			}
		});
	}
});

chrome.runtime.onStartup.addListener(function() {
	// Do nothing. We just need this callback to restore notifications
});

chrome.runtime.onMessageExternal.addListener(function (request, sender, sendResponse) {
	if (sender.url.startsWith('https://extensions.gnome.org/'))
	{
		if (request && request.execute)
		{
			if (request.uuid && !GSC.isUUID(request.uuid))
			{
				return;
			}

			switch (request.execute)
			{
				case 'initialize':
				case 'listExtensions':
					GSC.sendNativeRequest({execute: request.execute}, sendResponse);
					return true;

				case 'launchExtensionPrefs':
					GSC.sendNativeRequest({execute: request.execute, uuid: request.uuid});
					break;

				case 'getExtensionErrors':
				case 'getExtensionInfo':
				case 'installExtension':
				case 'uninstallExtension':
					GSC.sendNativeRequest({execute: request.execute, uuid: request.uuid}, sendResponse);
					return true;

				case 'enableExtension':
					GSC.sendNativeRequest({
						execute: request.execute,
						uuid: request.uuid,
						enable: request.enable
					},
					sendResponse
						);
					return true;
			}
		}
	}
});

var port = chrome.runtime.connectNative(NATIVE_HOST);
port.onMessage.addListener(function (message) {
	if (message && message.signal && ["ExtensionStatusChanged", "org.gnome.Shell"].indexOf(message.signal) !== -1)
	{
		chrome.tabs.query({
			url: 'https://extensions.gnome.org/*'
		},
		function (tabs) {
			for (k in tabs)
			{
				chrome.tabs.sendMessage(tabs[k].id, message);
			}
		});
	}
});

<<<<<<< HEAD
GSC.update.init();
=======
chrome.runtime.getPlatformInfo(function(info) {
	if (["linux", "openbsd"].indexOf(info.os) !== -1)
	{
		GSC.update.init();
		GSC.notifications.restore();
	}
});
>>>>>>> 35b68b36
<|MERGE_RESOLUTION|>--- conflicted
+++ resolved
@@ -87,14 +87,9 @@
 	}
 });
 
-<<<<<<< HEAD
-GSC.update.init();
-=======
 chrome.runtime.getPlatformInfo(function(info) {
 	if (["linux", "openbsd"].indexOf(info.os) !== -1)
 	{
 		GSC.update.init();
-		GSC.notifications.restore();
 	}
-});
->>>>>>> 35b68b36
+});